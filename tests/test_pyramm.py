from datetime import date
import pytest
import pandas as pd
from shapely.geometry.point import Point

import pyramm
from pyramm.api import TableRemovedError, parse_filters
from pyramm.geometry import Centreline


def test_version():
    assert pyramm.__version__ == "1.42"


def test_parse_filters():
    f1 = {"columnName": "road_id", "operator": "EqualTo", "value": "1111"}
    f2 = {"columnName": "latest", "operator": "EqualTo", "value": "L"}
    assert parse_filters() == []
    assert parse_filters(road_id=1111) == [f1]
    assert parse_filters(latest=True) == [f2]
    assert parse_filters(1111, True) == [f2, f1]


class TestConnection:
    @pytest.mark.skip("API end point not currently working")
    def test_table_names(self, conn):
        valid_table_names = [
            "roadnames",
            "carr_way",
            "hsd_rough_hdr",
            "hsd_rough",
            "hsd_rutting_hdr",
            "hsd_rutting",
            "hsd_texture_hdr",
            "hsd_texture",
        ]

        table_names = conn.table_names()

        assert isinstance(table_names, list)
        assert len(table_names) > 0
        assert all((tt in table_names for tt in valid_table_names))

    def test_column_names(self, conn):
        valid_column_names = ["road_id", "sh_ne_unique", "road_name"]
        column_names = conn.column_names("roadnames")

        assert isinstance(column_names, list)
        assert len(column_names) > 0
        assert all((tt in column_names for tt in valid_column_names))

    def test_roadnames(self, conn):
        df = conn.roadnames()
        assert isinstance(df, pd.DataFrame)
        assert len(df) > 0

    def test_carr_way(self, conn):
        df = conn.carr_way()
        assert isinstance(df, pd.DataFrame)
        assert len(df) > 0

    def test_carr_way_with_road_id(self, conn):
        road_id = 3315
        df = conn.carr_way()
        df = df.loc[df.road_id == road_id]
        selected = conn.carr_way(road_id)
        assert set(selected.index) == set(df.index)

    def test_ud_surface_layer(self, conn):
        df = conn.get_data("ud_surface_layer")
        assert isinstance(df, pd.DataFrame)

    def test__rows(self, conn):
        n_rows = conn._rows("roadnames")
        assert isinstance(n_rows, int)
        assert n_rows > 0

<<<<<<< HEAD
    def test_get_changes(self, conn):
        changes = conn.get_changes(
            "carr_way",
            start_date=date(2024, 10, 1),
            end_date=date(2024, 11, 1),
        )
        assert isinstance(changes, pd.DataFrame)
=======
    def test_top_surface(self, conn):
        """
        top_surface is no longer available following upgrade to AMDS.
        """
        with pytest.raises(TableRemovedError):
            conn.top_surface()
>>>>>>> 30664d24


class TestCentreline:
    def test_centreline(self, centreline):
        assert isinstance(centreline, Centreline)

    def test_partial_centreline(self, conn):
        partial_centreline = conn.centreline({3656: None})
        assert isinstance(partial_centreline, Centreline)
        assert len(partial_centreline._df_features) == 1

    def test_nearest_feature(self, centreline):
        point = Point((172.618567, -43.441594))
        carr_way_no, offset_m = centreline.nearest_feature(point)

        assert carr_way_no == 11263
        assert round(offset_m, 1) == 27.0

    def test_position(self, centreline):
        point = Point((172.618567, -43.441594))
        position = centreline.position(point)

        assert round(position["position_m"], 1) == 4500.7
        assert position["road_id"] == 1715
        assert round(position["search_offset_m"], 1) == 27.0

    def test_position_with_road_id(self, centreline):
        point = Point((172.618567, -43.441594))
        position = centreline.position(point, road_id=1716)

        assert round(position["position_m"], 1) == 4595.7
        assert position["road_id"] == 1716
        assert round(position["search_offset_m"], 1) == 38.8

    @pytest.mark.skip
    def test_append_geometry(self, centreline, top_surface):
        df = top_surface.reset_index()
        df = centreline.append_geometry(df)
        assert "wkt" in df.columns

    def test_append_geometry_fast(self, centreline, surface_structure_cleaned):
        df = surface_structure_cleaned.reset_index().iloc[:100]
        df = centreline.append_geometry(df)
        assert "wkt" in df.columns

    def test_extract_wkt_from_list_of_geometry_objects(self):
        geometry = [Point(0, 0), Point(1, 2), None]
        wkt = Centreline._extract_wkt_from_list_of_geometry_objects(geometry)

        assert wkt == ["POINT (0 0)", "POINT (1 2)", None]<|MERGE_RESOLUTION|>--- conflicted
+++ resolved
@@ -75,7 +75,6 @@
         assert isinstance(n_rows, int)
         assert n_rows > 0
 
-<<<<<<< HEAD
     def test_get_changes(self, conn):
         changes = conn.get_changes(
             "carr_way",
@@ -83,14 +82,13 @@
             end_date=date(2024, 11, 1),
         )
         assert isinstance(changes, pd.DataFrame)
-=======
+
     def test_top_surface(self, conn):
         """
         top_surface is no longer available following upgrade to AMDS.
         """
         with pytest.raises(TableRemovedError):
             conn.top_surface()
->>>>>>> 30664d24
 
 
 class TestCentreline:
